--- conflicted
+++ resolved
@@ -130,7 +130,6 @@
 
 	assert(lf->size() < MAX_LINES_PER_FILE);
 
-<<<<<<< HEAD
         existing = std::find_if(this->lss_files.begin(),
                                 this->lss_files.end(),
                                 logfile_data_eq(NULL));
@@ -141,10 +140,6 @@
         else {
             existing->ld_file = lf;
         }
-=======
-	this->lss_files.push_back(logfile_data(lf));
-	this->lss_index.clear();
->>>>>>> ca5712d3
     };
 
     void remove_file(logfile *lf)
