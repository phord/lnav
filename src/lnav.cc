/**
 * @file lnav.cc
 *
 * XXX This file has become a dumping ground for code and needs to be broken up
 * a bit.
 */

#include "config.h"

#include <stdio.h>
#include <errno.h>

#include <time.h>
#include <glob.h>

#include <curses.h>
#include <signal.h>
#include <stdlib.h>
#include <string.h>
#include <fcntl.h>
#include <unistd.h>

#include <sys/types.h>
#include <sys/stat.h>
#include <sys/ioctl.h>
#include <sys/socket.h>

#include <readline/readline.h>

#include <map>
#include <set>
#include <stack>
#include <vector>
#include <memory>
#include <fstream>
#include <sstream>
#include <iostream>
#include <algorithm>
#include <functional>

#include <sqlite3.h>

#include "help.hh"
#include "auto_temp_file.hh"
#include "logfile.hh"
#include "lnav_util.hh"
#include "listview_curses.hh"
#include "statusview_curses.hh"
#include "vt52_curses.hh"
#include "readline_curses.hh"
#include "textview_curses.hh"
#include "logfile_sub_source.hh"
#include "textfile_sub_source.hh"
#include "grep_proc.hh"
#include "bookmarks.hh"
#include "hist_source.hh"
#include "top_status_source.hh"
#include "bottom_status_source.hh"
#include "piper_proc.hh"
#include "log_vtab_impl.hh"
#include "db_sub_source.hh"
#include "pcrecpp.h"
#include "termios_guard.hh"

using namespace std;

/** The command modes that are available while viewing a file. */
typedef enum {
    LNM_PAGING,
    LNM_COMMAND,
    LNM_SEARCH,
    LNM_CAPTURE,
    LNM_SQL,
} ln_mode_t;

enum {
    LNB_SYSLOG,

    LNB__MAX,

    LNB_ROTATED
};

/** Flags set on the lnav command-line. */
typedef enum {
    LNF_SYSLOG        = (1L << LNB_SYSLOG),

    LNF_ROTATED       = (1L << LNB_ROTATED),

    LNF__ALL          = (LNF_SYSLOG)
} lnav_flags_t;

static multimap<lnav_flags_t, string> DEFAULT_FILES;

/** The different views available. */
typedef enum {
    LNV_LOG,
    LNV_TEXT,
    LNV_HELP,
    LNV_HISTOGRAM,
    LNV_GRAPH,
    LNV_DB,
    LNV_EXAMPLE,

    LNV__MAX
} lnav_view_t;

/** The status bars. */
typedef enum {
    LNS_TOP,
    LNS_BOTTOM,

    LNS__MAX
} lnav_status_t;

typedef enum {
    LG_GRAPH,
    LG_CAPTURE,
    
    LG__MAX
} lnav_grep_t;

struct hist_level {
    int hl_bucket_size;
    int hl_group_size;
};

static struct hist_level HIST_ZOOM_VALUES[] = {
    { 24 * 60 * 60, 7 * 24 * 60 * 60 },
    {  4 * 60 * 60,     24 * 60 * 60 },
    {      60 * 60,     24 * 60 * 60 },
    {      10 * 60,          60 * 60 },
    {           60,          60 * 60 },
};

static const int HIST_ZOOM_LEVELS = sizeof(HIST_ZOOM_VALUES) / sizeof(struct hist_level);

<<<<<<< HEAD
string dotlnav_path(const char *sub)
{
    string retval;
    char *home;
    
    home = getenv("HOME");
    if (home) {
	char hpath[2048];

	snprintf(hpath, sizeof(hpath), "%s/.lnav/%s", home, sub);
	retval = hpath;
    }

    return retval;
}
=======
static bookmark_type_t BM_EXAMPLE;
>>>>>>> a92f53ff

class grep_highlighter {
public:
    grep_highlighter(auto_ptr < grep_proc > gp,
		     string hl_name,
		     textview_curses::highlight_map_t &hl_map)
	: gh_code(gp->get_code()),
	  gh_grep_proc(gp),
	  gh_hl_name(hl_name),
	  gh_hl_map(hl_map) { };

    ~grep_highlighter()
    {
	this->gh_hl_map.erase(this->gh_hl_map.find(this->gh_hl_name));
    };

    grep_proc *get_grep_proc() { return this->gh_grep_proc.get(); };

private:
    auto_mem<pcre> gh_code;
    auto_ptr<grep_proc> gh_grep_proc;
    string gh_hl_name;
    textview_curses::highlight_map_t gh_hl_map;
};

class grapher
    : public grep_proc_sink,
      public hist_source {
public:

    grapher()
	: gr_highlighter(NULL)
    {
	this->set_label_source(&this->gr_label_source);
    };

    grep_line_t at(int row) { return this->gr_lines[row]; };

    void set_highlighter(textview_curses::highlighter *hl)
    {
	this->gr_highlighter = hl;
    };

    void grep_begin(grep_proc &gp)
    {
	this->clear();
	this->hs_type2role.clear();
	this->gr_lines.clear();
	this->gr_x          = -1;
	this->gr_next_field = bucket_type_t(0);
    };

    void grep_match(grep_proc &gp, grep_line_t line, int start, int end) { };

    void grep_capture(grep_proc &gp,
		      grep_line_t line,
		      int start,
		      int end,
		      char *capture)
    {
	float amount = 1.0;

	if (this->gr_lines.empty() || this->gr_lines.back() != line) {
	    this->gr_next_field = bucket_type_t(0);
	    this->gr_x         += 1;
	    this->gr_lines.push_back(line);
	}

	if (this->gr_highlighter != NULL) {
	    if (this->hs_type2role.find(this->gr_next_field) ==
		this->hs_type2role.end()) {
		this->hs_type2role[this->gr_next_field] =
		    this->gr_highlighter->get_role(this->gr_next_field);
	    }
	}
	if (capture != 0)
	    sscanf(capture, "%f", &amount);
	this->add_value(this->gr_x, this->gr_next_field, amount);

	++ this->gr_next_field;
    };

    void grep_end_batch(grep_proc &gp) { this->analyze(); };
    void grep_end(grep_proc &gp) { this->analyze(); };

private:

    class label_source
	: public hist_source::label_source {
public:
	label_source() { };

	void hist_label_for_bucket(int bucket_start_value,
				   const hist_source::bucket_t &bucket,
				   string &label_out)
	{
	    hist_source::bucket_t::const_iterator iter;

	    for (iter = bucket.begin(); iter != bucket.end(); iter++) {
		char buffer[64];

		if (iter->second != 0.0) {
		    snprintf(buffer, sizeof(buffer), "  %10.2f", iter->second);
		}
		else {
		    snprintf(buffer, sizeof(buffer), "  %10s", "-");
		}
		label_out += string(buffer);
	    }
	};
    };

    label_source gr_label_source;
    textview_curses::highlighter *gr_highlighter;
    vector<grep_line_t> gr_lines;
    int           gr_x;
    bucket_type_t gr_next_field;
};

/* XXX figure out how to do this with the template */
void sqlite_close_wrapper(void *mem)
{
    sqlite3_close((sqlite3*)mem);
}

static struct {
    const char           *ld_program_name;
    const char *ld_debug_log_name;

    set< pair<string, int> > ld_file_names;
    sig_atomic_t         ld_looping;
    sig_atomic_t         ld_winched;
    unsigned long        ld_flags;
    WINDOW               *ld_window;
    ln_mode_t            ld_mode;

    statusview_curses    ld_status[LNS__MAX];
    top_status_source    ld_top_source;
    bottom_status_source ld_bottom_source;
    listview_curses::action::broadcaster ld_scroll_broadcaster;

    time_t               ld_top_time;
    time_t               ld_bottom_time;

    stack<textview_curses *> ld_view_stack;
    textview_curses      ld_views[LNV__MAX];
    auto_ptr<grep_highlighter> ld_search_child[LNV__MAX];
    vis_line_t ld_search_start_line;
    readline_curses      *ld_rl_view;

    logfile_sub_source   ld_log_source;
    hist_source          ld_hist_source;
    int                  ld_hist_zoom;

    textfile_sub_source  ld_text_source;

    map<textview_curses *, int> ld_last_user_mark;

    grapher              ld_graph_source;

    hist_source ld_db_source;
    db_label_source ld_db_rows;

    int                  ld_max_fd;
    fd_set               ld_read_fds;

    auto_ptr<grep_highlighter> ld_grep_child[LG__MAX];

    log_vtab_manager *ld_vtab_manager;
    auto_mem<sqlite3, sqlite_close_wrapper> ld_db;
} lnav_data;

class loading_observer
    : public logfile_sub_source::observer {
public:
    loading_observer()
	: lo_last_offset(0),
	  lo_last_line(0) { };

    void logfile_indexing(logfile &lf, off_t off, size_t total)
    {
	// XXX assert(off <= total);
	if (off > total)
	    off = total;
	
	if (abs(off - this->lo_last_offset) > (128 * 1024) ||
	    (size_t)off == total) {
	    lnav_data.ld_bottom_source.update_loading(off, total);
	    this->do_update();
	    this->lo_last_offset = off;
	}

	if (!lnav_data.ld_looping) {
	    throw logfile::error(lf.get_filename(), EINTR);
	}
    };

    void logfile_sub_source_filtering(logfile_sub_source &lss,
				      content_line_t cl,
				      size_t total)
    {
	if (abs(cl - this->lo_last_line) > 1024 || (size_t)cl == (total - 1)) {
	    lnav_data.ld_bottom_source.update_loading(cl, (total - 1));
	    this->do_update();
	    this->lo_last_line = cl;
	}

	if (!lnav_data.ld_looping) {
	    throw logfile::error("", EINTR);
	}
    };

private:
    void do_update(void)
    {
	lnav_data.ld_top_source.update_time();
	lnav_data.ld_status[LNS_TOP].do_update();
	lnav_data.ld_status[LNS_BOTTOM].do_update();
	refresh();
    };

    off_t          lo_last_offset;
    content_line_t lo_last_line;
};

static void rebuild_hist(size_t old_count, bool force)
{
    textview_curses &hist_view = lnav_data.ld_views[LNV_HISTOGRAM];
    logfile_sub_source &lss    = lnav_data.ld_log_source;
    size_t new_count = lss.text_line_count();
    hist_source &hs = lnav_data.ld_hist_source;
    int    zoom_level = lnav_data.ld_hist_zoom;
    time_t old_time;
    int    lpc;

    old_time = hs.value_for_row(hist_view.get_top());
    hs.set_bucket_size(HIST_ZOOM_VALUES[zoom_level].hl_bucket_size);
    hs.set_group_size(HIST_ZOOM_VALUES[zoom_level].hl_group_size);
    if (force) {
	hs.clear();
    }
    for (lpc = old_count; lpc < (int)new_count; lpc++) {
	logline *ll = lss.find_line(lss.at(vis_line_t(lpc)));

	if (!(ll->get_level() & logline::LEVEL_CONTINUED)) {
	    hs.add_value(ll->get_time(),
			 bucket_type_t(ll->get_level() &
				       ~logline::LEVEL__FLAGS));
	}
    }
    hs.analyze();
    hist_view.reload_data();
    hist_view.set_top(hs.row_for_value(old_time));
}

static void rebuild_indexes(bool force)
{
    static loading_observer obs;

    logfile_sub_source &lss   = lnav_data.ld_log_source;
    textview_curses &log_view = lnav_data.ld_views[LNV_LOG];
    textview_curses &text_view = lnav_data.ld_views[LNV_TEXT];
    vis_line_t old_bottom(0), height(0);

    unsigned long width;
    bool          scroll_down;
    size_t        old_count;
    time_t        old_time;

    {
	textfile_sub_source *tss = &lnav_data.ld_text_source;
	std::list<logfile *>::iterator iter;
	size_t new_count;

	text_view.get_dimensions(height, width);
	old_bottom = text_view.get_top() + height;
	scroll_down = (size_t)old_bottom > tss->text_line_count();
	
	for (iter = tss->tss_files.begin();
	     iter != tss->tss_files.end();) {
	    (*iter)->rebuild_index(&obs);
	    if ((*iter)->get_format() != NULL) {
		logfile *lf = *iter;

		iter = tss->tss_files.erase(iter);
		lnav_data.ld_log_source.insert_file(lf);
		force = true;
	    }
	    else {
		++iter;
	    }
	}

	text_view.reload_data();

	new_count = tss->text_line_count();
	if (scroll_down && new_count >= old_bottom) {
	    text_view.set_top(vis_line_t(new_count - height + 1));
	}
    }

    old_time = lnav_data.ld_top_time;
    log_view.get_dimensions(height, width);
    old_bottom  = log_view.get_top() + height;
    scroll_down = (size_t)old_bottom > lss.text_line_count();
    if (force) {
	old_count = 0;
    }
    else {
	old_count = lss.text_line_count();
    }
    if (lss.rebuild_index(&obs, force)) {
	size_t      new_count = lss.text_line_count();
	grep_line_t start_line;
	int         lpc;

	log_view.reload_data();
	
	if (scroll_down && new_count >= old_bottom) {
	    log_view.set_top(vis_line_t(new_count - height + 1));
	}
	else if (!scroll_down && force) {
	    log_view.set_top(lss.find_from_time(old_time));
	}

	rebuild_hist(old_count, force);

	start_line = force ? grep_line_t(0) : grep_line_t(-1);

	if (force) {
		log_view.match_reset();
	}

	for (lpc = 0; lpc < LG__MAX; lpc++) {
	    if (lnav_data.ld_grep_child[lpc].get() != NULL) {
		lnav_data.ld_grep_child[lpc]->get_grep_proc()->
		    queue_request(start_line);
		lnav_data.ld_grep_child[lpc]->get_grep_proc()->start();
	    }
	}
	if (lnav_data.ld_search_child[LNV_LOG].get() != NULL) {
	    lnav_data.ld_search_child[LNV_LOG]->get_grep_proc()->reset();
	    lnav_data.ld_search_child[LNV_LOG]->get_grep_proc()->
		queue_request(start_line);
	    lnav_data.ld_search_child[LNV_LOG]->get_grep_proc()->start();
	}
    }

    lnav_data.ld_bottom_source.update_filtered(lss);
    lnav_data.ld_scroll_broadcaster.invoke(lnav_data.ld_view_stack.top());
}

class plain_text_source
    : public text_sub_source {
public:
    plain_text_source(string text)
    {
	size_t start = 0, end;

	while ((end = text.find('\n', start)) != string::npos) {
	    this->tds_lines.push_back(text.substr(start, end - start));
	    start = end + 1;
	}
	this->tds_lines.push_back(text.substr(start));
    };

    size_t text_line_count()
    {
	return this->tds_lines.size();
    };

    void text_value_for_line(textview_curses &tc,
			     int row,
			     string &value_out,
			     bool no_scrub)
    {
	value_out = this->tds_lines[row];
    };

private:
    vector<string> tds_lines;
};

class time_label_source
    : public hist_source::label_source {
public:
    time_label_source() { };

    void hist_label_for_bucket(int bucket_start_value,
			       const hist_source::bucket_t &bucket,
			       string &label_out)
    {
	hist_source::bucket_t::const_iterator iter;
	int  total = 0, errors = 0, warnings = 0;
	time_t bucket_time = bucket_start_value;
	struct tm *bucket_tm;
	char buffer[128];
	int  len;

	bucket_tm = gmtime((time_t *)&bucket_time);
	if (bucket_tm)
	    strftime(buffer, sizeof(buffer),
		     " %a %b %d %H:%M  ",
		     bucket_tm);
	else {
	    fprintf(stderr, "bad time %d\n", bucket_start_value);
	    buffer[0] = '\0';
	}
	for (iter = bucket.begin(); iter != bucket.end(); iter++) {
	    total += (int)iter->second;
	    switch (iter->first) {
	    case logline::LEVEL_ERROR:
	    case logline::LEVEL_CRITICAL:
		errors += (int)iter->second;
		break;

	    case logline::LEVEL_WARNING:
		warnings += (int)iter->second;
		break;
	    }
	}

	len = strlen(buffer);
	snprintf(&buffer[len], sizeof(buffer) - len,
		 " %8d total  %8d errors  %8d warnings",
		 total, errors, warnings);

	label_out = string(buffer);
    };
};

static string get_current_dir(void)
{
    char   cwd[FILENAME_MAX];
    string retval = ".";

    if (getcwd(cwd, sizeof(cwd)) == NULL) {
	perror("getcwd");
    }
    else {
	retval = string(cwd);
    }

    if (retval != "/") {
      retval += "/";
    }

    return retval;
}

static bool change_to_parent_dir(void)
{
    bool retval = false;
    char cwd[3] = "";

    if (getcwd(cwd, sizeof(cwd)) == NULL) {
	// perror("getcwd");
    }
    if (strcmp(cwd, "/") != 0) {
	if (chdir("..") == -1) {
	    perror("chdir('..')");
	}
	else {
	    retval = true;
	}
    }

    return retval;
}

static bool append_default_files(lnav_flags_t flag)
{
    bool retval = true;

    if (lnav_data.ld_flags & flag) {
	pair<multimap<lnav_flags_t, string>::iterator,
	     multimap<lnav_flags_t, string>::iterator> range;
	bool found = false;

	for (range = DEFAULT_FILES.equal_range(flag);
	     range.first != range.second && !found;
	     range.first++) {
	    string      path = range.first->second;
	    struct stat st;

	    if (access(path.c_str(), R_OK) == 0) {
		path = get_current_dir() + range.first->second;

		if (lnav_data.ld_flags & LNF_ROTATED) {
		    glob_t gl;

		    memset(&gl, 0, sizeof(gl));
		    path += "*";
		    if (glob(path.c_str(), 0, NULL, &gl) == 0) {
			int lpc;

			for (lpc = 0; lpc < (int)gl.gl_pathc; lpc++) {
			    lnav_data.ld_file_names.insert(make_pair(gl.gl_pathv[lpc], -1));
			}
			globfree(&gl);
		    }
		}
		else {
		    lnav_data.ld_file_names.insert(make_pair(path, -1));
		}
		found = true;
	    }
	    else if (stat(path.c_str(), &st) == 0) {
		fprintf(stderr,
			"error: cannot read -- %s%s\n",
			get_current_dir().c_str(),
			path.c_str());
		retval = false;
	    }
	}
    }

    return retval;
}

static void sigint(int sig)
{
    lnav_data.ld_looping = false;
}

static void sigwinch(int sig)
{
    lnav_data.ld_winched = true;
}


static void back_ten(int ten_minute)
{
    logfile_sub_source &lss = lnav_data.ld_log_source;

    time_t hour = rounddown_offset(lnav_data.ld_top_time,
				   60 * 60,
				   ten_minute * 10 * 60);
    vis_line_t line = lss.find_from_time(hour);

    --line;
    lnav_data.ld_view_stack.top()->set_top(line);
}

static bool toggle_view(textview_curses *toggle_tc)
{
    textview_curses *tc    = lnav_data.ld_view_stack.top();
    bool            retval = false;

    if (tc == toggle_tc) {
	lnav_data.ld_view_stack.pop();
    }
    else {
	lnav_data.ld_view_stack.push(toggle_tc);
	retval = true;
    }
    tc = lnav_data.ld_view_stack.top();
    tc->set_needs_update();
    lnav_data.ld_scroll_broadcaster.invoke(tc);

    return retval;
}

static void ensure_view(textview_curses *expected_tc)
{
    textview_curses *tc    = lnav_data.ld_view_stack.top();

    if (tc != expected_tc) {
	toggle_view(expected_tc);
    }
}

static void moveto_cluster(vis_line_t (bookmark_vector::*f)(vis_line_t),
			   bookmark_type_t *bt,
			   vis_line_t top)
{
    textview_curses *tc = lnav_data.ld_view_stack.top();

    if (tc != &lnav_data.ld_views[LNV_LOG]) {
	flash();
    }
    else {
	logfile_sub_source &lss = lnav_data.ld_log_source;
	bookmarks &bm           = tc->get_bookmarks();
	vis_line_t vl(-1), last_top(top);

	logline::level_t last_level;
	bool             done = false;
	time_t           last_time;
	logline          *ll;

	ll         = lss.find_line(lss.at(top));
	last_time  = ll->get_time();
	last_level = ll->get_level();
	while (vl == -1 && (top = (bm[bt].*f)(top)) != -1) {
	    ll = lss.find_line(lss.at(top));
	    if (abs(last_top - top) > 1 ||
		ll->get_level() != last_level ||
		ll->get_time() != last_time) {
		last_time  = ll->get_time();
		last_level = ll->get_level();
		vl         = top;
	    }
	    last_top = top;
	}
	while (vl > 0 && !done) {
	    ll = lss.find_line(lss.at(vis_line_t(vl - 1)));
	    if (ll->get_level() != last_level || ll->get_time() != last_time) {
		done = true;
	    }
	    else {
		--vl;
	    }
	}
	tc->set_top(vl);
    }
}

/* XXX For one, this code is kinda crappy.  For two, we should probably link
 * directly with X so we don't need to have xclip installed and it'll work if
 * we're ssh'd into a box.
 */
static void copy_to_xclip(void)
{
    textview_curses *tc = lnav_data.ld_view_stack.top();
    bookmark_vector &bv = tc->get_bookmarks()[&textview_curses::BM_USER];
    bookmark_vector::iterator iter;
    FILE *pfile = NULL;
    string line;
    
    if ((pfile = popen("xclip -i > /dev/null", "w")) == NULL) {
	flash();
	return;
    }

    for (iter = bv.begin(); iter != bv.end(); iter++) {
	tc->grep_value_for_line(*iter, line);
	fprintf(pfile, "%s\n", line.c_str());
    }

    fclose(pfile);
    pfile = NULL;
}

static void handle_paging_key(int ch)
{
    textview_curses *tc = lnav_data.ld_view_stack.top();

    logfile_sub_source &lss = lnav_data.ld_log_source;
    bookmarks &bm           = tc->get_bookmarks();

    if (tc->handle_key(ch)) {
	return;
    }

    /* process the command keystroke */
    switch (ch) {
    case 'q':
    case 'Q':
	lnav_data.ld_view_stack.pop();
	if (lnav_data.ld_view_stack.empty() ||
	    (lnav_data.ld_view_stack.size() == 1 &&
	     lnav_data.ld_log_source.text_line_count() == 0)) {
	    lnav_data.ld_looping = false;
	}
	else {
	    tc = lnav_data.ld_view_stack.top();
	    tc->set_needs_update();
	}
	break;

    case 'c':
	copy_to_xclip();
	break;

    case 'e':
	moveto_cluster(&bookmark_vector::next,
		       &logfile_sub_source::BM_ERRORS,
		       tc->get_top());
	break;

    case 'E':
	moveto_cluster(&bookmark_vector::prev,
		       &logfile_sub_source::BM_ERRORS,
		       tc->get_top());
	break;

    case 'w':
	moveto_cluster(&bookmark_vector::next,
		       &logfile_sub_source::BM_WARNINGS,
		       tc->get_top());
	break;

    case 'W':
	moveto_cluster(&bookmark_vector::prev,
		       &logfile_sub_source::BM_WARNINGS,
		       tc->get_top());
	break;

    case 'n':
	tc->set_top(bm[&textview_curses::BM_SEARCH].next(tc->get_top()));
	break;

    case 'N':
	tc->set_top(bm[&textview_curses::BM_SEARCH].prev(tc->get_top()));
	break;

    case '>':
	{
	    std::pair<int, int> range;

	    tc->horiz_shift(tc->get_top(),
			    tc->get_bottom(),
			    tc->get_left(),
			    "(search",
			    range);
	    if (range.second != INT_MAX)
		tc->set_left(range.second);
	    else
		flash();
	}
	break;
    case '<':
	if (tc->get_left() == 0) {
	    flash();
	}
	else {
	    std::pair<int, int> range;

	    tc->horiz_shift(tc->get_top(),
			    tc->get_bottom(),
			    tc->get_left(),
			    "(search",
			    range);
	    if (range.first != -1)
		tc->set_left(range.first);
	    else
		tc->set_left(0);
	}
	break;

    case 'f':
	if (tc == &lnav_data.ld_views[LNV_LOG]) {
	    tc->set_top(bm[&logfile_sub_source::BM_FILES].next(tc->get_top()));
	}
	else if (tc == &lnav_data.ld_views[LNV_TEXT]) {
	    textfile_sub_source &tss = lnav_data.ld_text_source;

	    if (!tss.tss_files.empty()) {
		tss.tss_files.push_front(tss.tss_files.back());
		tss.tss_files.pop_back();
		tc->reload_data();
	    }
	}
	break;

    case 'F':
	if (tc == &lnav_data.ld_views[LNV_LOG]) {
	    tc->set_top(bm[&logfile_sub_source::BM_FILES].prev(tc->get_top()));
	}
	else if (tc == &lnav_data.ld_views[LNV_TEXT]) {
	    textfile_sub_source &tss = lnav_data.ld_text_source;
	    
	    if (!tss.tss_files.empty()) {
		tss.tss_files.push_back(tss.tss_files.front());
		tss.tss_files.pop_front();
		tc->reload_data();
	    }
	}
	break;

#if 0
	/* XXX superceded by 'I' ? */
    case 'j':
	if (tc == &lnav_data.ld_views[LNV_HISTOGRAM]) {
	    time_t top_time;

	    top_time = lnav_data.ld_hist_source.value_for_row(tc->get_top());

	    do {
		lnav_data.ld_view_stack.pop();
		tc = lnav_data.ld_view_stack.top();
	    } while (tc != &lnav_data.ld_views[LNV_LOG]);
	    tc->set_top(lss.find_from_time(top_time));
	    tc->set_needs_update();
	}
	else if (tc == &lnav_data.ld_views[LNV_GRAPH]) {
	    grapher &gr = lnav_data.ld_graph_source;
	    int row = gr.value_for_row(tc->get_top());

	    do {
		lnav_data.ld_view_stack.pop();
		tc = lnav_data.ld_view_stack.top();
	    } while (tc != &lnav_data.ld_views[LNV_LOG]);
	    tc->set_top(vis_line_t(gr.at(row)));
	    tc->set_needs_update();
	}
	break;
#endif

    case 'z':
	if (tc == &lnav_data.ld_views[LNV_HISTOGRAM]) {
	    if ((lnav_data.ld_hist_zoom + 1) >= HIST_ZOOM_LEVELS) {
		flash();
	    }
	    else {
		lnav_data.ld_hist_zoom += 1;
		rebuild_hist(0, true);
	    }
	}
	break;

    case 'Z':
	if (tc == &lnav_data.ld_views[LNV_HISTOGRAM]) {
	    if (lnav_data.ld_hist_zoom == 0) {
		flash();
	    }
	    else {
		lnav_data.ld_hist_zoom -= 1;
		rebuild_hist(0, true);
	    }
	}
	break;

    case 'u':
	tc->set_top(tc->get_bookmarks()[&textview_curses::BM_USER].
		    next(tc->get_top()));
	break;

    case 'U':
	tc->set_top(tc->get_bookmarks()[&textview_curses::BM_USER].
		    prev(tc->get_top()));
	break;

    case 'm':
	lnav_data.ld_last_user_mark[tc] = tc->get_top();
	tc->toggle_user_mark(&textview_curses::BM_USER,
			     lnav_data.ld_last_user_mark[tc]);
	tc->reload_data();
	break;
    case 'J':
	// TODO: if they scroll up, we should start marking again from the top.
	// We should also scroll down as the continue to mark stuff.  If they
	// move somewhere else in the file, we should also start marking from
	// the top again.
	if (lnav_data.ld_last_user_mark.find(tc) == lnav_data.ld_last_user_mark.end()) {
	    lnav_data.ld_last_user_mark[tc] = tc->get_top();
	}
	else if (lnav_data.ld_last_user_mark[tc] + 1 > tc->get_bottom()) {
	    flash();
	    break; // XXX
	}
	else {
	    lnav_data.ld_last_user_mark[tc] += 1;
	}
	tc->toggle_user_mark(&textview_curses::BM_USER,
			     lnav_data.ld_last_user_mark[tc]);
	tc->reload_data();
	break;
    case 'K':
	// TODO: scroll up with the selection
	if (lnav_data.ld_last_user_mark.find(tc) == lnav_data.ld_last_user_mark.end()) {
	    lnav_data.ld_last_user_mark[tc] = tc->get_top();
	}

	tc->toggle_user_mark(&textview_curses::BM_USER,
			     lnav_data.ld_last_user_mark[tc]);
	if (lnav_data.ld_last_user_mark[tc] - 1 < 0) {
	    flash();
	}
	else {
	    lnav_data.ld_last_user_mark[tc] -= 1;
	}
	tc->reload_data();
	break;
    case 'M':
	if (lnav_data.ld_last_user_mark.find(tc) == lnav_data.ld_last_user_mark.end()) {
	    flash();
	}
	else {
	    int start_line = min((int)tc->get_top(), lnav_data.ld_last_user_mark[tc] + 1);
	    int end_line = max((int)tc->get_top(), lnav_data.ld_last_user_mark[tc] - 1);
	    
	    tc->toggle_user_mark(&textview_curses::BM_USER,
				 start_line, end_line);
	    tc->reload_data();
	}
	break;

    case '1':
    case '2':
    case '3':
    case '4':
    case '5':
    case '6':
	{
	    int    ten_minute = (ch - '0') * 10 * 60;
	    time_t hour       = rounddown(lnav_data.ld_top_time +
					  (60 * 60) -
					  ten_minute +
					  1,
					  60 * 60);
	    vis_line_t line = lss.find_from_time(hour + ten_minute);

	    tc->set_top(line);
	}
	break;

    case '!':
	back_ten(1);
	break;

    case '@':
	back_ten(2);
	break;

    case '#':
	back_ten(3);
	break;

    case '$':
	back_ten(4);
	break;

    case '%':
	back_ten(5);
	break;

    case '^':
	back_ten(6);
	break;

    case '0':
	{
	    time_t     first_time = lnav_data.ld_top_time;
	    int        step       = 24 * 60 * 60;
	    vis_line_t line       = lss.find_from_time(roundup(first_time, step));

	    tc->set_top(line);
	}
	break;

    case ')':
	{
	    time_t     day  = rounddown(lnav_data.ld_top_time, 24 * 60 * 60);
	    vis_line_t line = lss.find_from_time(day);

	    --line;
	    tc->set_top(line);
	}
	break;

    case 'D':
    case 'O':
	if (tc->get_top() == 0) {
	    flash();
	}
	else {
	    int        step     = ch == 'D' ? (24 * 60 * 60) : (60 * 60);
	    time_t     top_time = lnav_data.ld_top_time;
	    vis_line_t line     = lss.find_from_time(top_time - step);

	    if (line != 0) {
		--line;
	    }
	    tc->set_top(line);
	}
	break;

    case 'd':
    case 'o':
	{
	    int        step = ch == 'd' ? (24 * 60 * 60) : (60 * 60);
	    vis_line_t line = lss.find_from_time(lnav_data.ld_top_time + step);

	    tc->set_top(line);
	}
	break;

    case 's':
	lnav_data.ld_log_source.toggle_scrub();
	tc->reload_data();
	break;

    case ':':
	lnav_data.ld_mode = LNM_COMMAND;
	lnav_data.ld_rl_view->focus(LNM_COMMAND, ":");
	break;

    case '/':
	lnav_data.ld_mode = LNM_SEARCH;
	lnav_data.ld_search_start_line = lnav_data.ld_view_stack.top()->
	    get_top();
	lnav_data.ld_rl_view->focus(LNM_SEARCH, "/");
	break;

    case ';':
	lnav_data.ld_mode = LNM_SQL;
	lnav_data.ld_rl_view->focus(LNM_SQL, ";");
	break;

    case 't':
	toggle_view(&lnav_data.ld_views[LNV_TEXT]);
	break;

    case 'i':
	toggle_view(&lnav_data.ld_views[LNV_HISTOGRAM]);
	break;

    case 'I':
	{
	    time_t log_top = lnav_data.ld_top_time;
	    
	    time_t hist_top =
		lnav_data.ld_hist_source.value_for_row(tc->get_top());

	    if (toggle_view(&lnav_data.ld_views[LNV_HISTOGRAM])) {
		hist_source &hs = lnav_data.ld_hist_source;

		tc = lnav_data.ld_view_stack.top();
		tc->set_top(hs.row_for_value(log_top));
	    }
	    else {
		tc = &lnav_data.ld_views[LNV_LOG];
		tc->set_top(lss.find_from_time(hist_top));
		tc->set_needs_update();
	    }
	}
	break;

    case 'g':
	toggle_view(&lnav_data.ld_views[LNV_GRAPH]);
	break;

    case '?':
	toggle_view(&lnav_data.ld_views[LNV_HELP]);
	break;

    case 'v':
	toggle_view(&lnav_data.ld_views[LNV_DB]);
	break;
    case 'V':
	{
	    textview_curses *db_tc = &lnav_data.ld_views[LNV_DB];
	    db_label_source &dls = lnav_data.ld_db_rows;
	    hist_source &hs = lnav_data.ld_db_source;
	    
	    if (toggle_view(db_tc)) {
		int lpc;
		
		for (lpc = 0; lpc < dls.dls_headers.size(); lpc++) {
		    if (dls.dls_headers[lpc] != "line_number")
			continue;

		    char linestr[64];
		    int line_number = (int)tc->get_top();
		    int row;
		    
		    snprintf(linestr, sizeof(linestr), "%d", line_number);
		    for (row = 0; row < dls.dls_rows.size(); row++) {
			if (strcmp(dls.dls_rows[row][lpc].c_str(),
				   linestr) == 0) {
			    vis_line_t db_line(hs.row_for_value(row));

			    db_tc->set_top(db_line);
			    db_tc->set_needs_update();
			    break;
			}
		    }
		    break;
		}
	    }
	    else {
		int db_row = hs.value_for_row(db_tc->get_top());
		int lpc;

		for (lpc = 0; lpc < dls.dls_headers.size(); lpc++) {
		    if (dls.dls_headers[lpc] != "line_number")
			continue;

		    int line_number;
		    
		    if (sscanf(dls.dls_rows[db_row][lpc].c_str(),
			       "%d",
			       &line_number) &&
			line_number >= 0 &&
			line_number < tc->listview_rows(*tc)) {
			tc = &lnav_data.ld_views[LNV_LOG];
			tc->set_top(vis_line_t(line_number));
			tc->set_needs_update();
		    }
		    break;
		}
	    }
	}
	break;

    case 'x':
	tc->toggle_user_mark(&BM_EXAMPLE, tc->get_top());
	break;

    case '\\':
	{
	    bookmarks &bm = tc->get_bookmarks();
	    string ex;

	    for (bookmark_vector::iterator iter = bm[&BM_EXAMPLE].begin();
		 iter != bm[&BM_EXAMPLE].end();
		 ++iter) {
		string line;

		tc->get_sub_source()->text_value_for_line(*tc, *iter, line);
		ex += line + "\n";
	    }
	    lnav_data.ld_views[LNV_EXAMPLE].set_sub_source(new plain_text_source(ex));
	    ensure_view(&lnav_data.ld_views[LNV_EXAMPLE]);
	}
	break;

    default:
	fprintf(stderr, "unhandled %d\n", ch);
	flash();
	break;
    }
}

static void handle_rl_key(int ch)
{
    switch (ch) {
    case KEY_PPAGE:
    case KEY_NPAGE:
	handle_paging_key(ch);
	break;

    default:
	lnav_data.ld_rl_view->handle_key(ch);
	break;
    }
}

static string com_unix_time(string cmdline, vector<string> &args)
{
    string retval = "error: expecting a unix time value";

    if (args.size() == 0) { }
    else if (args.size() >= 2) {
	char      ftime[128] = "";
	bool      parsed     = false;
	struct tm log_time;
	time_t    u_time;
	size_t    millis;
	char      *rest;

	u_time   = time(NULL);
	log_time = *localtime( &u_time);

	log_time.tm_isdst = -1;

	args[1] = cmdline.substr(cmdline.find(args[1]));
	if ((millis = args[1].find('.')) != string::npos ||
	    (millis = args[1].find(',')) != string::npos) {
	    args[1] = args[1].erase(millis, 4);
	}
	if (((rest = strptime(args[1].c_str(),
			      "%b %d %H:%M:%S %Y",
			      &log_time)) != NULL &&
	     (rest - args[1].c_str()) >= 20) ||
	    ((rest = strptime(args[1].c_str(),
			      "%Y-%m-%d %H:%M:%S",
			      &log_time)) != NULL &&
	     (rest - args[1].c_str()) >= 19)) {
	    u_time = mktime(&log_time);
	    parsed = true;
	}
	else if (sscanf(args[1].c_str(), "%ld", &u_time)) {
	    log_time = *localtime( &u_time);

	    parsed = true;
	}
	if (parsed) {
	    int len;

	    strftime(ftime, sizeof(ftime),
		     "%a %b %d %H:%M:%S %Y  %z %Z",
		     localtime(&u_time));
	    len = strlen(ftime);
	    snprintf(ftime + len, sizeof(ftime) - len,
		     " -- %ld\n",
		     u_time);
	    retval = string(ftime);
	}
    }

    return retval;
}

static string com_current_time(string cmdline, vector<string> &args)
{
    char   ftime[128];
    string retval;
    time_t u_time;
    int    len;

    u_time = time(NULL);
    strftime(ftime, sizeof(ftime),
	     "%a %b %d %H:%M:%S %Y  %z %Z",
	     localtime(&u_time));
    len = strlen(ftime);
    snprintf(ftime + len, sizeof(ftime) - len,
	     " -- %ld\n",
	     u_time);
    retval = string(ftime);

    return retval;
}

static string com_goto(string cmdline, vector<string> &args)
{
    string retval = "error: expecting line number/percentage";

    if (args.size() == 0) { }
    else if (args.size() > 1) {
	textview_curses *tc = lnav_data.ld_view_stack.top();
	int             line_number, consumed;
	float           value;

	if (sscanf(args[1].c_str(), "%f%n", &value, &consumed) == 1) {
	    if (args[1][consumed] == '%') {
		line_number = (int)
			      ((double)tc->get_inner_height() * (value / 100.0));
	    }
	    else {
		line_number = (int)value;
	    }
	    tc->set_top(vis_line_t(line_number));

	    retval = "";
	}
    }

    return retval;
}

static string com_save_to(string cmdline, vector<string> &args)
{
    FILE *outfile = NULL;
    FILE *pfile = NULL;
    char command[1024];
    const char *mode = "";

    if (args.size() == 0) {
	args.push_back("filename");
	return "";
    }
    
    if (args.size() != 2) {
	return "error: expecting file name";
    }

    snprintf(command, sizeof(command), "echo -n %s", args[1].c_str());
    if ((pfile = popen(command, "r")) == NULL) {
	return "error: unable to compute file name";
    }

    if (fgets(command, sizeof(command), pfile) == 0)
	perror("fgets");
    fclose(pfile);
    pfile = NULL;

    if (args[0] == "append-to") {
	mode = "a";
    }
    else if (args[0] == "write-to") {
	mode = "w";
    }

    if ((outfile = fopen(command, mode)) == NULL) {
	return "error: unable to open file -- " + string(command);
    }
    
    textview_curses *tc = lnav_data.ld_view_stack.top();
    bookmark_vector &bv = tc->get_bookmarks()[&textview_curses::BM_USER];
    bookmark_vector::iterator iter;
    string line;
    
    for (iter = bv.begin(); iter != bv.end(); iter++) {
	tc->grep_value_for_line(*iter, line);
	fprintf(outfile, "%s\n", line.c_str());
    }

    fclose(outfile);
    outfile = NULL;

    return "";
}

static string com_highlight(string cmdline, vector<string> &args)
{
    string retval = "error: expecting regular expression to highlight";

    if (args.size() == 0) { }
    else if (args.size() > 1) {
	const char *errptr;
	pcre       *code;
	int        eoff;

	args[1] = cmdline.substr(cmdline.find(args[1]));
	if ((code = pcre_compile(args[1].c_str(),
				 PCRE_CASELESS,
				 &errptr,
				 &eoff,
				 NULL)) == NULL) {
	    retval = "error: " + string(errptr);
	}
	else {
	    textview_curses *tc = lnav_data.ld_view_stack.top();
	    textview_curses::highlighter hl(code, false);

	    textview_curses::highlight_map_t &hm = tc->get_highlights();

	    hm[args[1]] = hl;

	    retval = "info: highlight pattern now active";
	}
    }

    return retval;
}

static string com_graph(string cmdline, vector<string> &args)
{
    string retval = "error: expecting regular expression to graph";

    if (args.size() == 0) {
	args.push_back("graph");
    }
    else if (args.size() > 1) {
	const char *errptr;
	pcre       *code;
	int        eoff;

	args[1] = cmdline.substr(cmdline.find(args[1]));
	if ((code = pcre_compile(args[1].c_str(),
				 PCRE_CASELESS,
				 &errptr,
				 &eoff,
				 NULL)) == NULL) {
	    retval = "error: " + string(errptr);
	}
	else {
	    textview_curses &tc = lnav_data.ld_views[LNV_LOG];
	    textview_curses::highlighter hl(code, true);

	    textview_curses::highlight_map_t &hm = tc.get_highlights();

	    hm["(graph"] = hl;
	    lnav_data.ld_graph_source.set_highlighter(&hm["(graph"]);

	    auto_ptr<grep_proc> gp(new grep_proc(code,
						 tc,
						 lnav_data.ld_max_fd,
						 lnav_data.ld_read_fds));

	    gp->queue_request();
	    gp->start();
	    gp->set_sink(&lnav_data.ld_graph_source);

	    auto_ptr<grep_highlighter>
	    gh(new grep_highlighter(gp, "(graph", hm));
	    lnav_data.ld_grep_child[LG_GRAPH] = gh;

	    retval = "";
	}
    }

    return retval;
}

class pcre_filter
    : public logfile_filter {
public:
    pcre_filter(type_t type, string id, pcre *code)
	: logfile_filter(type, id),
	  pf_code(code) { };
    virtual ~pcre_filter() { };

    bool matches(string line)
    {
	static const int MATCH_COUNT = 20 * 3;
	int  matches[MATCH_COUNT], rc;
	bool retval;

	rc = pcre_exec(this->pf_code,
		       NULL,
		       line.c_str(),
		       line.size(),
		       0,
		       0,
		       matches,
		       MATCH_COUNT);
	retval = (rc >= 0);

#if 0
	fprintf(stderr, " out %d %s\n",
		retval,
		line.c_str());
#endif

	return retval;
    };

protected:
    auto_mem<pcre> pf_code;
};

static string com_filter(string cmdline, vector<string> &args)
{
    string retval = "error: expecting regular expression to filter out";

    if (args.size() == 0) {
	args.push_back("filter");
    }
    else if (args.size() > 1) {
	const char *errptr;
	pcre       *code;
	int        eoff;

	args[1] = cmdline.substr(cmdline.find(args[1]));
	if ((code = pcre_compile(args[1].c_str(),
				 0,
				 &errptr,
				 &eoff,
				 NULL)) == NULL) {
	    retval = "error: " + string(errptr);
	}
	else {
	    logfile_sub_source &lss = lnav_data.ld_log_source;
	    logfile_filter::type_t lt = (args[0] == "filter-out") ?
					logfile_filter::EXCLUDE : logfile_filter::INCLUDE;
	    auto_ptr<pcre_filter> pf(new pcre_filter(lt, args[1], code));

	    lss.get_filters().push_back(pf.release());
	    lnav_data.ld_rl_view->
	    add_possibility(LNM_COMMAND, "enabled-filter", args[1]);
	    rebuild_indexes(true);

	    retval = "info: filter now active";
	}
    }

    return retval;
}

static string com_enable_filter(string cmdline, vector<string> &args)
{
    string retval = "error: expecting disabled filter to enable";

    if (args.size() == 0) {
	args.push_back("disabled-filter");
    }
    else if (args.size() > 1) {
	logfile_filter *lf;

	args[1] = cmdline.substr(cmdline.find(args[1]));
	lf      = lnav_data.ld_log_source.get_filter(args[1]);
	if (lf == NULL) {
	    retval = "error: no such filter -- " + args[1];
	}
	else if (lf->is_enabled()) {
	    retval = "info: filter already enabled";
	}
	else {
	    lf->enable();
	    lnav_data.ld_rl_view->
	    rem_possibility(LNM_COMMAND, "disabled-filter", args[1]);
	    lnav_data.ld_rl_view->
	    add_possibility(LNM_COMMAND, "enabled-filter", args[1]);
	    rebuild_indexes(true);
	    retval = "info: filter enabled";
	}
    }

    return retval;
}

static string com_disable_filter(string cmdline, vector<string> &args)
{
    string retval = "error: expecting enabled filter to disable";

    if (args.size() == 0) {
	args.push_back("enabled-filter");
    }
    else if (args.size() > 1) {
	logfile_filter *lf;

	args[1] = cmdline.substr(cmdline.find(args[1]));
	lf      = lnav_data.ld_log_source.get_filter(args[1]);
	if (lf == NULL) {
	    retval = "error: no such filter -- " + args[1];
	}
	else if (!lf->is_enabled()) {
	    retval = "info: filter already disabled";
	}
	else {
	    lf->disable();
	    lnav_data.ld_rl_view->
	    rem_possibility(LNM_COMMAND, "disabled-filter", args[1]);
	    lnav_data.ld_rl_view->
	    add_possibility(LNM_COMMAND, "enabled-filter", args[1]);
	    rebuild_indexes(true);
	    retval = "info: filter disabled";
	}
    }

    return retval;
}

static string com_capture(string cmdline, vector<string> &args)
{
    string retval = "error: expecting table name";

    if (args.size() == 2) {
	lnav_data.ld_mode = LNM_CAPTURE;
	lnav_data.ld_rl_view->focus(LNM_CAPTURE, "index: ");

	retval = "";
    }

    return retval;
}

static string com_session(string cmdline, vector<string> &args)
{
    string retval = "error: expecting a command to save to the sesion file";
    
    if (args.size() == 0) {
    }
    else if (args.size() > 2) {
	// XXX put these in a map
	if (args[1] != "highlight" &&
	    args[1] != "filter-in" &&
	    args[1] != "filter-out" &&
	    args[1] != "enable-filter" &&
	    args[1] != "disable-filter") {
	    retval = "error: only the highlight and filter commands are "
		"supported";
	}
	else if (getenv("HOME") == NULL) {
	    retval = "error: the HOME environment variable is not set";
	}
	else {
	    string old_file_name, new_file_name;
	    string::size_type space;
	    string saved_cmd;

	    space = cmdline.find(' ');
	    while (isspace(cmdline[space]))
		space += 1;
	    saved_cmd = cmdline.substr(space);
	    
	    old_file_name = dotlnav_path("session");
	    new_file_name = dotlnav_path("session.tmp");
	    
	    ifstream session_file(old_file_name.c_str());
	    ofstream new_session_file(new_file_name.c_str());

	    if (!new_session_file) {
		retval = "error: cannot write to session file";
	    }
	    else {
		bool added = false;
		string line;
		
		if (session_file.is_open()) {
		    while (getline(session_file, line)) {
			if (line == saved_cmd) {
			    added = true;
			    break;
			}
			new_session_file << line << endl;
		    }
		}
		if (!added) {
		    new_session_file << saved_cmd << endl;
		
		    rename(new_file_name.c_str(), old_file_name.c_str());
		}
		else {
		    remove(new_file_name.c_str());
		}

		retval = "info: session file saved";
	    }
	}
    }

    return retval;
}

static readline_context::command_map_t lnav_commands;

static string execute_command(string cmdline)
{
    stringstream ss(cmdline);
    
    vector<string> args;
    string buf, msg;
    
    while (ss >> buf) {
	args.push_back(buf);
    }
    
    if (args.size() > 0) {
	readline_context::command_map_t::iterator iter;
	
	if ((iter = lnav_commands.find(args[0])) ==
	    lnav_commands.end()) {
	    msg = "error: unknown command - " + args[0];
	}
	else {
	    msg = iter->second(cmdline, args);
	}
    }

    return msg;
}

static void execute_file(string path)
{
    ifstream cmd_file(path.c_str());
    
    if (cmd_file.is_open()) {
	int line_number = 0;
	string line;

	while (getline(cmd_file, line)) {
	    line_number += 1;
	    
	    if (line.empty())
		continue;
	    if (line[0] == '#')
		continue;
	    
	    string rc = execute_command(line);

	    fprintf(stderr,
		    "%s:%d:execute result -- %s\n",
		    path.c_str(),
		    line_number,
		    rc.c_str());
	}
    }
}

static int sql_callback(void *arg,
			int ncols,
			char **values,
			char **colnames)
{
    db_label_source &dls = lnav_data.ld_db_rows;
    hist_source &hs = lnav_data.ld_db_source;
    int row_number;
    int lpc, retval = 0;

    row_number = dls.dls_rows.size();
    dls.dls_rows.resize(row_number + 1);
    if (dls.dls_headers.empty()) {
	for (lpc = 0; lpc < ncols; lpc++) {
	    dls.push_header(colnames[lpc]);
	    hs.set_role_for_type(bucket_type_t(lpc),
				 view_colors::singleton().
				 next_highlight());
	}
    }
    for (lpc = 0; lpc < ncols; lpc++) {
	double num_value = 0.0;
	
	dls.push_column(values[lpc]);
	if (strcmp(colnames[lpc], "line_number") != 0)
	    sscanf(values[lpc], "%lf", &num_value);
	hs.add_value(row_number, bucket_type_t(lpc), num_value);
    }
    
    return retval;
}

static void rl_search(void *dummy, readline_curses *rc)
{
    static string last_search[LNV__MAX];

    string name;

    switch (lnav_data.ld_mode) {
    case LNM_SEARCH:
	name = "(search";
	break;
    case LNM_CAPTURE:
	assert(0);
	name = "(capture";
	break;
	
    case LNM_COMMAND:
	return;
	
    case LNM_SQL:
	if (!sqlite3_complete(rc->get_value().c_str())) {
	    lnav_data.ld_bottom_source.
		grep_error("sql error: incomplete statement");
	}
	else {
	    sqlite3_stmt *stmt;
	    const char *tail;
	    int retcode;
	    
	    retcode = sqlite3_prepare_v2(lnav_data.ld_db,
					 rc->get_value().c_str(),
					 -1,
					 &stmt,
					 &tail);
	    if (retcode != SQLITE_OK) {
		const char *errmsg = sqlite3_errmsg(lnav_data.ld_db);
		
		lnav_data.ld_bottom_source.
		    grep_error(string("sql error: ") + string(errmsg));
	    }
	    else {
		lnav_data.ld_bottom_source.
		    grep_error("");
	    }
	}
	return;
    default:
	assert(0);
	break;
    }

    textview_curses *tc = lnav_data.ld_view_stack.top();
    int index = (tc - lnav_data.ld_views);
    auto_ptr<grep_highlighter> &gc = lnav_data.ld_search_child[index];
    
    if ((gc.get() == NULL) || (rc->get_value() != last_search[index])) {
	const char      *errptr;
	pcre            *code;
	int             eoff;
	
	if (rc->get_value().empty() && gc.get() != NULL) {
	    tc->grep_begin(*(gc->get_grep_proc()));
	    tc->grep_end(*(gc->get_grep_proc()));
	}
	gc.reset();
	
	fprintf(stderr, "start search for: %s\n", rc->get_value().c_str());

	tc->set_top(lnav_data.ld_search_start_line);
	tc->match_reset();
	
	if (rc->get_value().empty()) {
	    lnav_data.ld_bottom_source.grep_error("");
	}
	else if ((code = pcre_compile(rc->get_value().c_str(),
				      PCRE_CASELESS,
				      &errptr,
				      &eoff,
				      NULL)) == NULL) {
	    lnav_data.ld_bottom_source.
		grep_error("regexp error: " + string(errptr));
	}
	else {
	    textview_curses::highlighter
		hl(code, false, view_colors::VCR_SEARCH);
	    
	    textview_curses::highlight_map_t &hm = tc->get_highlights();
	    hm[name] = hl;
	    
	    auto_ptr<grep_proc> gp(new grep_proc(code,
						 *tc,
						 lnav_data.ld_max_fd,
						 lnav_data.ld_read_fds));
	    
	    gp->queue_request(grep_line_t(tc->get_top()));
	    if (tc->get_top() > 0) {
		gp->queue_request(grep_line_t(0),
				  grep_line_t(tc->get_top()));
	    }
	    gp->start();
	    gp->set_sink(lnav_data.ld_view_stack.top());
	    
	    tc->set_follow_search(true);
	    
	    auto_ptr<grep_highlighter> gh(new grep_highlighter(gp, name, hm));
	    gc = gh;
	    
	    last_search[index] = rc->get_value();
	}
    }
}

static void rl_callback(void *dummy, readline_curses *rc)
{
    switch (lnav_data.ld_mode) {
    case LNM_PAGING:
	assert(0);
	break;
	
    case LNM_COMMAND:
	lnav_data.ld_mode = LNM_PAGING;
	rc->set_value(execute_command(rc->get_value()));
	break;

    case LNM_SEARCH:
    case LNM_CAPTURE:
	rl_search(dummy, rc);
	if (rc->get_value().size() > 0) {
	    lnav_data.ld_view_stack.top()->set_follow_search(false);
	    lnav_data.ld_rl_view->
	    add_possibility(LNM_COMMAND, "filter", rc->get_value());
	    rc->set_value("search: " + rc->get_value());
	}
	lnav_data.ld_mode = LNM_PAGING;
	break;

    case LNM_SQL:
	{
	    db_label_source &dls = lnav_data.ld_db_rows;
	    hist_source &hs = lnav_data.ld_db_source;
	    auto_mem<char, sqlite3_free> errmsg;
	    
	    lnav_data.ld_bottom_source.grep_error("");
	    hs.clear();
	    dls.dls_headers.clear();
	    dls.dls_rows.clear();
	    if (sqlite3_exec(lnav_data.ld_db,
			     rc->get_value().c_str(),
			     sql_callback,
			     NULL,
			     errmsg.out()) != SQLITE_OK) {
		rc->set_value(errmsg.in());
	    }
	    else {
		rc->set_value("");
		
		hs.analyze();
		lnav_data.ld_views[LNV_DB].reload_data();
		
		if (dls.dls_rows.size() > 0) {
		    ensure_view(&lnav_data.ld_views[LNV_DB]);
		}
	    }
	}

	lnav_data.ld_mode = LNM_PAGING;
	break;
    }
}

static void usage(void)
{
    const char *usage_msg =
	"usage: %s [-habfso] [logfile1 logfile2 ...]\n"
	"\n"
	"A curses-based log file viewer that indexes log messages by type\n"
	"and time to make it easier to navigate through files quickly.\n"
	"\n"
	"Key bindings:\n"
	"  ?     View/leave the online help text.\n"
	"  q     Quit the program.\n"
	"\n"
	"Options:\n"
	"  -h         Print this message, then exit.\n"
	"  -V         Print version information.\n"
	"  -s         Load the most recent syslog messages file.\n"
	"  -a         Load all of the most recent log file types.\n"
	"  -r         Load older rotated log files as well.\n"
	"\n"
	"Optional arguments:\n"
	"  logfile1          The log files to view.\n"
	"\n"
	"Examples:\n"
	"  To load and follow the syslog file -\n"
	"    $ lnav -s\n"
	"\n"
	"Version: " PACKAGE_STRING "\n";

    fprintf(stderr, usage_msg, lnav_data.ld_program_name);
}

static pcre *xpcre_compile(const char *pattern, int options = 0)
{
    const char *errptr;
    pcre       *retval;
    int        eoff;

    if ((retval = pcre_compile(pattern,
			       options,
			       &errptr,
			       &eoff,
			       NULL)) == NULL) {
	fprintf(stderr, "internal error: failed to compile -- %s\n", pattern);
	fprintf(stderr, "internal error: %s\n", errptr);

	exit(1);
    }

    return retval;
}

static void update_times(void *, listview_curses *lv)
{
    if (lv == &lnav_data.ld_views[LNV_LOG] && lv->get_inner_height() > 0) {
	logfile_sub_source &lss = lnav_data.ld_log_source;

	lnav_data.ld_top_time =
	    lss.find_line(lss.at(lv->get_top()))->get_time();
	lnav_data.ld_bottom_time =
	    lss.find_line(lss.at(lv->get_bottom()))->get_time();
    }
    if (lv == &lnav_data.ld_views[LNV_HISTOGRAM] &&
	lv->get_inner_height() > 0) {
	hist_source &hs = lnav_data.ld_hist_source;

	lnav_data.ld_top_time    = hs.value_for_row(lv->get_top());
	lnav_data.ld_bottom_time = hs.value_for_row(lv->get_bottom());
    }
}

static void looper(void)
{
    int fd;

    fd = open(lnav_data.ld_debug_log_name, O_WRONLY | O_CREAT | O_APPEND, 0666);
    dup2(fd, STDERR_FILENO);
    close(fd);
    fprintf(stderr, "startup\n");

    try {
	readline_context command_context("cmd", &lnav_commands);

	readline_context search_context("search");
	readline_context index_context("capture");
	readline_context sql_context("sql");
	textview_curses  *tc;
	readline_curses  rlc;
	int lpc;

	listview_curses::action::broadcaster &sb =
	    lnav_data.ld_scroll_broadcaster;

	rlc.add_context(LNM_COMMAND, command_context);
	rlc.add_context(LNM_SEARCH, search_context);
	rlc.add_context(LNM_CAPTURE, index_context);
	rlc.add_context(LNM_SQL, sql_context);
	rlc.start();

	lnav_data.ld_rl_view = &rlc;

	lnav_data.ld_rl_view->
	add_possibility(LNM_COMMAND, "graph", "\\d+(?:\\.\\d+)?");
	lnav_data.ld_rl_view->
	add_possibility(LNM_COMMAND, "graph", "([:= \\t]\\d+(?:\\.\\d+)?)");

	{
	    const char *sql_commands[] = {
		"add",
		"all",
		"alter",
		"analyze",
		"asc",
		"attach",
		"begin",
		"collate",
		"column",
		"commit",
		"conflict",
		"create",
		"cross",
		"database",
		"delete",
		"desc",
		"detach",
		"distinct",
		"drop",
		"end",
		"except",
		"explain",
		"from",
		"group",
		"having",
		"idle_msecs",
		"index",
		"indexed",
		"inner",
		"insert",
		"intersect",
		"join",
		"left",
		"limit",
		"natural",
		"offset",
		"order",
		"outer",
		"pragma",
		"reindex",
		"rename",
		"replace",
		"rollback",
		"select",
		"table",
		"transaction",
		"trigger",
		"union",
		"unique",
		"update",
		"using",
		"vacuum",
		"view",
		"where",
		"when",

		// XXX do the following dynamically by reading sqlite_master

		"access_log",
		"syslog_log",
		"generic_log",
		"strace_log",

		"line_number",
		"path",
		"log_time",
		"level",
		"raw_line",
		
		"c_ip",
		"cs_username",
		"cs_method",
		"cs_uri_stem",
		"cs_uri_query",
		"cs_version",
		"sc_status",
		"sc_bytes",
		"cs_referer",
		"cs_user_agent",
		
		"funcname",
		"result",
		"duration",
		"arg0",
		"arg1",
		"arg2",
		"arg3",
		"arg4",
		"arg5",
		"arg6",
		"arg7",
		"arg8",
		"arg9",
		
		NULL
	    };

	    for (int lpc = 0; sql_commands[lpc]; lpc++) {
		lnav_data.ld_rl_view->
		    add_possibility(LNM_SQL, "*", sql_commands[lpc]);
	    }
	}

	(void)signal(SIGINT, sigint);
	(void)signal(SIGTERM, sigint);
	(void)signal(SIGWINCH, sigwinch);

	screen_curses sc;

	lnav_data.ld_window = sc.get_window();
	keypad(stdscr, TRUE);
	(void)nonl();
	(void)cbreak();
	(void)noecho();
	(void)nodelay(lnav_data.ld_window, 1);

	define_key("\033Od", KEY_BEG);
	define_key("\033Oc", KEY_END);

	view_colors::singleton().init();

	rlc.set_window(lnav_data.ld_window);
	rlc.set_y(-1);
	rlc.set_perform_action(readline_curses::action(rl_callback));
	rlc.set_timeout_action(readline_curses::action(rl_search));

	lnav_data.ld_view_stack.push(&lnav_data.ld_views[LNV_LOG]);

	tc = lnav_data.ld_view_stack.top();

	for (lpc = 0; lpc < LNV__MAX; lpc++) {
	    lnav_data.ld_views[lpc].set_window(lnav_data.ld_window);
	    lnav_data.ld_views[lpc].set_y(1);
	    lnav_data.ld_views[lpc].
	    set_height(vis_line_t(-(rlc.get_height() + 1 + 1)));
	    lnav_data.ld_views[lpc].
	    set_scroll_action(sb.get_functor());
	    lnav_data.ld_views[lpc].
	    set_search_action(&lnav_data.ld_bottom_source.hits_wire);
	}

	lnav_data.ld_status[LNS_TOP].set_top(0);
	for (lpc = 0; lpc < LNS__MAX; lpc++) {
	    lnav_data.ld_status[lpc].set_window(lnav_data.ld_window);
	}
	lnav_data.ld_status[LNS_TOP].
	set_data_source(&lnav_data.ld_top_source);
	lnav_data.ld_status[LNS_BOTTOM].
	set_data_source(&lnav_data.ld_bottom_source);
	sb.push_back(view_action<listview_curses>(update_times));
	sb.push_back(&lnav_data.ld_top_source.marks_wire);
	sb.push_back(&lnav_data.ld_top_source.filename_wire);
	sb.push_back(&lnav_data.ld_bottom_source.line_number_wire);
	sb.push_back(&lnav_data.ld_bottom_source.percent_wire);
	sb.push_back(&lnav_data.ld_bottom_source.marks_wire);

	{
	    vis_line_t top(0), height(0);

	    unsigned long width;

	    tc->get_dimensions(height, width);
	    top = vis_line_t(tc->get_inner_height()) - height + vis_line_t(1);
	    if (top > 0) {
		tc->set_top(top);
	    }
	}

	{
	    hist_source &hs = lnav_data.ld_hist_source;

	    lnav_data.ld_hist_zoom = 2;
	    hs.set_role_for_type(bucket_type_t(logline::LEVEL_CRITICAL),
				 view_colors::VCR_ERROR);
	    hs.set_role_for_type(bucket_type_t(logline::LEVEL_ERROR),
				 view_colors::VCR_ERROR);
	    hs.set_role_for_type(bucket_type_t(logline::LEVEL_WARNING),
				 view_colors::VCR_WARNING);
	    hs.set_label_source(new time_label_source());
	}

	{
	    hist_source &hs = lnav_data.ld_graph_source;

	    hs.set_bucket_size(1);
	    hs.set_group_size(100);
	}

	{
	    hist_source &hs = lnav_data.ld_db_source;

	    hs.set_bucket_size(1);
	    hs.set_group_size(100);
	    hs.set_label_source(&lnav_data.ld_db_rows);
	}

	FD_ZERO(&lnav_data.ld_read_fds);
	FD_SET(STDIN_FILENO, &lnav_data.ld_read_fds);
	lnav_data.ld_max_fd =
	    max(STDIN_FILENO, rlc.update_fd_set(lnav_data.ld_read_fds));

	execute_file(dotlnav_path("session"));

	while (lnav_data.ld_looping) {
	    fd_set         ready_rfds = lnav_data.ld_read_fds;
	    struct timeval to         = { 0, 330000 };
	    int            rc;

	    lnav_data.ld_top_source.update_time();

	    for (lpc = 0; lpc < LNV__MAX; lpc++) {
		lnav_data.ld_views[lpc]
		.set_height(vis_line_t(-(rlc.get_height() + 1)));
	    }
	    lnav_data.ld_status[LNS_BOTTOM].set_top(-(rlc.get_height() + 1));

	    lnav_data.ld_view_stack.top()->do_update();
	    lnav_data.ld_status[LNS_TOP].do_update();
	    lnav_data.ld_status[LNS_BOTTOM].do_update();
	    rlc.do_update();
	    refresh();

	    rc = select(lnav_data.ld_max_fd + 1,
			&ready_rfds, NULL, NULL,
			&to);
	    
	    lnav_data.ld_bottom_source.
		update_hits(lnav_data.ld_view_stack.top());

	    if (rc < 0) {
		switch (errno) {
		case EINTR:
		    break;

		default:
		    fprintf(stderr, "select %s\n", strerror(errno));
		    lnav_data.ld_looping = false;
		    break;
		}
	    }
	    else if (rc == 0) {
		static bool initial_build = false;
		
		rebuild_indexes(false);
		if (!initial_build &&
		    lnav_data.ld_log_source.text_line_count() == 0 &&
		    lnav_data.ld_text_source.text_line_count() > 0) {
		    toggle_view(&lnav_data.ld_views[LNV_TEXT]);
		    lnav_data.ld_views[LNV_TEXT].set_top(vis_line_t(0));
		}
		initial_build = true;
	    }
	    else {
		if (FD_ISSET(STDIN_FILENO, &ready_rfds)) {
		    int ch;

		    while ((ch = getch()) != ERR) {
			switch (ch) {
			case CEOF:
			case KEY_RESIZE:
			    break;

			default:
			    switch (lnav_data.ld_mode) {
			    case LNM_PAGING:
				handle_paging_key(ch);
				break;

			    case LNM_COMMAND:
			    case LNM_SEARCH:
			    case LNM_CAPTURE:
			    case LNM_SQL:
				handle_rl_key(ch);
				break;

			    default:
				assert(0);
				break;
			    }
			    break;
			}
		    }
		}
		for (lpc = 0; lpc < LG__MAX; lpc++) {
		    auto_ptr<grep_highlighter> &gc =
			lnav_data.ld_grep_child[lpc];
		    
		    if (gc.get() != NULL) {
			gc->get_grep_proc()->check_fd_set(ready_rfds);
			if (lpc == LG_GRAPH) {
			    lnav_data.ld_views[LNV_GRAPH].reload_data();
			    /* XXX */
			}
		    }
		}
		for (lpc = 0; lpc < LNV__MAX; lpc++) {
		    auto_ptr<grep_highlighter> &gc =
			lnav_data.ld_search_child[lpc];
		    
		    if (gc.get() != NULL) {
			gc->get_grep_proc()->check_fd_set(ready_rfds);
		    }
		}
		rlc.check_fd_set(ready_rfds);
	    }

	    if (lnav_data.ld_winched) {
		struct winsize size;

		fprintf(stderr, "WINCHED\n");

		if (ioctl(fileno(stdout), TIOCGWINSZ, &size) == 0) {
		    resizeterm(size.ws_row, size.ws_col);
		}
		rlc.window_change();
		lnav_data.ld_view_stack.top()->set_needs_update();
		lnav_data.ld_winched = false;
	    }
	}
    }
    catch (readline_curses::error & e) {
	fprintf(stderr, "error: %s\n", strerror(e.e_err));
    }
}

class access_log_table : public log_vtab_impl {
public:
    
    access_log_table()
	: log_vtab_impl("access_log"),
	  alt_regex("([\\w\\.-]+) [\\w\\.-]+ ([\\w\\.-]+) "
		    "\\[[^\\]]+\\] \"(\\w+) ([^ \\?]+)(\\?[^ ]+)? "
		    "([\\w/\\.]+)\" (\\d+) "
		    "(\\d+|-)(?: \"([^\"]+)\" \"([^\"]+)\")?.*") {
    };
    
    void get_columns(vector<vtab_column> &cols) {
	cols.push_back(vtab_column("c_ip", "text"));
	cols.push_back(vtab_column("cs_username", "text"));
	cols.push_back(vtab_column("cs_method", "text"));
	cols.push_back(vtab_column("cs_uri_stem", "text"));
	cols.push_back(vtab_column("cs_uri_query", "text"));
	cols.push_back(vtab_column("cs_version", "text"));
	cols.push_back(vtab_column("sc_status", "text"));
	cols.push_back(vtab_column("sc_bytes", "int"));
	cols.push_back(vtab_column("cs_referer", "text"));
	cols.push_back(vtab_column("cs_user_agent", "text"));
    };

    void extract(const std::string &line,
		 int column,
		 sqlite3_context *ctx) {
	string c_ip, cs_username, cs_method, cs_uri_stem, cs_uri_query;
	string cs_version, sc_status, cs_referer, cs_user_agent;
	string sc_bytes;
	
	if (!this->alt_regex.FullMatch(line,
				       &c_ip,
				       &cs_username,
				       &cs_method,
				       &cs_uri_stem,
				       &cs_uri_query,
				       &cs_version,
				       &sc_status,
				       &sc_bytes,
				       &cs_referer,
				       &cs_user_agent)) {
	    fprintf(stderr, "bad match! %d %s\n", column, line.c_str());
	}
	switch (column) {
	case 0:
	    sqlite3_result_text(ctx,
				c_ip.c_str(),
				c_ip.length(),
				SQLITE_TRANSIENT);
	    break;
	case 1:
	    sqlite3_result_text(ctx,
				cs_username.c_str(),
				cs_username.length(),
				SQLITE_TRANSIENT);
	    break;
	case 2:
	    sqlite3_result_text(ctx,
				cs_method.c_str(),
				cs_method.length(),
				SQLITE_TRANSIENT);
	    break;
	case 3:
	    sqlite3_result_text(ctx,
				cs_uri_stem.c_str(),
				cs_uri_stem.length(),
				SQLITE_TRANSIENT);
	    break;
	case 4:
	    sqlite3_result_text(ctx,
				cs_uri_query.c_str(),
				cs_uri_query.length(),
				SQLITE_TRANSIENT);
	    break;
	case 5:
	    sqlite3_result_text(ctx,
				cs_version.c_str(),
				cs_version.length(),
				SQLITE_TRANSIENT);
	    break;
	case 6:
	    sqlite3_result_text(ctx,
				sc_status.c_str(),
				sc_status.length(),
				SQLITE_TRANSIENT);
	    break;
	case 7:
	    {
		int sc_bytes_int = 0;

		sscanf(sc_bytes.c_str(), "%d", &sc_bytes_int);
		sqlite3_result_int64(ctx, sc_bytes_int);
	    }
	    break;
	case 8:
	    sqlite3_result_text(ctx,
				cs_referer.c_str(),
				cs_referer.length(),
				SQLITE_TRANSIENT);
	    break;
	case 9:
	    sqlite3_result_text(ctx,
				cs_user_agent.c_str(),
				cs_user_agent.length(),
				SQLITE_TRANSIENT);
	    break;
	}
    };

private:
    pcrecpp::RE alt_regex;
};

class strace_log_table : public log_vtab_impl {
public:
    
    strace_log_table()
	: log_vtab_impl("strace_log"),
	  slt_regex("[0-9:.]* ([a-zA-Z_][a-zA-Z_0-9]*)\\("
		    "(.*)\\)"
		    "\\s+= ([-xa-fA-F\\d\\?]+).*(?:<(\\d+\\.\\d+)>)?") {
    };
    
    void get_columns(vector<vtab_column> &cols) {
	cols.push_back(vtab_column("funcname", "text"));
	cols.push_back(vtab_column("result", "text"));
	cols.push_back(vtab_column("duration", "text"));
	cols.push_back(vtab_column("arg0", "text"));
	cols.push_back(vtab_column("arg1", "text"));
	cols.push_back(vtab_column("arg2", "text"));
	cols.push_back(vtab_column("arg3", "text"));
	cols.push_back(vtab_column("arg4", "text"));
	cols.push_back(vtab_column("arg5", "text"));
	cols.push_back(vtab_column("arg6", "text"));
	cols.push_back(vtab_column("arg7", "text"));
	cols.push_back(vtab_column("arg8", "text"));
	cols.push_back(vtab_column("arg9", "text"));
    };

    void extract(const std::string &line,
		 int column,
		 sqlite3_context *ctx) {
	string function, args, result, duration = "0";
	
	if (!this->slt_regex.FullMatch(line,
				       &function,
				       &args,
				       &result,
				       &duration)) {
	    fprintf(stderr, "bad match! %s\n", line.c_str());
	}
	switch (column) {
	case 0:
	    sqlite3_result_text(ctx,
				function.c_str(),
				function.length(),
				SQLITE_TRANSIENT);
	    break;
	case 1:
	    sqlite3_result_text(ctx,
				result.c_str(),
				result.length(),
				SQLITE_TRANSIENT);
	    break;
	case 2:
	    sqlite3_result_text(ctx,
				duration.c_str(),
				duration.length(),
				SQLITE_TRANSIENT);
	    break;
	default:
	    {
		const char *arg_start = args.c_str();
		int in_struct = 0, in_list = 0;
		int lpc, argnum, curarg = 0;
		bool in_quote = false;

		argnum = column - 3;
		for (lpc = 0; lpc < (int)args.length(); lpc++) {
		    switch (args[lpc]) {
		    case '{':
			if (!in_quote)
			    in_struct += 1;
			break;
		    case '}':
			if (!in_quote)
			    in_struct -= 1;
			break;
		    case '[':
			if (!in_quote)
			    in_list += 1;
			break;
		    case ']':
			if (!in_quote)
			    in_list -= 1;
			break;
		    case '"':
			if (!in_quote)
			    in_quote = true;
			else if (lpc > 0 && args[lpc - 1] != '\\')
			    in_quote = false;
			break;
		    case ',':
			if (!in_quote && !in_struct && !in_list) {
			    if (curarg == argnum) {
				sqlite3_result_text(ctx,
						    arg_start,
						    &(args.c_str()[lpc]) -
						    arg_start,
						    SQLITE_TRANSIENT);
				return;
			    }
			    
			    curarg += 1;
			    arg_start = &(args.c_str()[lpc + 1]);
			}
			break;
		    }
		}
		if (curarg == argnum) {
		    sqlite3_result_text(ctx,
					arg_start,
					&(args.c_str()[lpc]) -
					arg_start,
					SQLITE_TRANSIENT);
		}
		else {
		    sqlite3_result_text(ctx,
					"",
					0,
					SQLITE_TRANSIENT);
		}
	    }
	    break;
	}
    };

private:
    pcrecpp::RE slt_regex;
};

void ensure_dotlnav(void)
{
    string path = dotlnav_path("");

    if (!path.empty())
	mkdir(path.c_str(), 0755);
}

int main(int argc, char *argv[])
{
    int lpc, c, retval = EXIT_SUCCESS;
    auto_ptr<piper_proc> stdin_reader;

    ensure_dotlnav();
    
    if (sqlite3_open(":memory:", lnav_data.ld_db.out()) != SQLITE_OK) {
	fprintf(stderr, "unable to create sqlite memory database\n");
	exit(EXIT_FAILURE);
    }
 
    lnav_data.ld_program_name = argv[0];

    lnav_data.ld_vtab_manager =
	new log_vtab_manager(lnav_data.ld_db, lnav_data.ld_log_source);

    lnav_data.ld_vtab_manager->register_vtab(new log_vtab_impl("syslog_log"));
    lnav_data.ld_vtab_manager->register_vtab(new log_vtab_impl("generic_log"));
    lnav_data.ld_vtab_manager->register_vtab(new access_log_table());
    lnav_data.ld_vtab_manager->register_vtab(new strace_log_table());
    
    DEFAULT_FILES.insert(make_pair(LNF_SYSLOG, string("var/log/messages")));

    lnav_commands["unix-time"]      = com_unix_time;
    lnav_commands["current-time"]   = com_current_time;
    lnav_commands["goto"]           = com_goto;
    lnav_commands["graph"]          = com_graph;
    lnav_commands["highlight"]      = com_highlight;
    lnav_commands["filter-in"]      = com_filter;
    lnav_commands["filter-out"]     = com_filter;
    lnav_commands["append-to"] = com_save_to;
    lnav_commands["write-to"] = com_save_to;
    lnav_commands["enable-filter"]  = com_enable_filter;
    lnav_commands["disable-filter"] = com_disable_filter;
    lnav_commands["capture-into"] = com_capture;
    lnav_commands["session"] = com_session;

    lnav_data.ld_views[LNV_HELP].
    set_sub_source(new plain_text_source(help_text_start));
    lnav_data.ld_views[LNV_LOG].
    set_sub_source(&lnav_data.ld_log_source);
    lnav_data.ld_views[LNV_TEXT].
    set_sub_source(&lnav_data.ld_text_source);
    lnav_data.ld_views[LNV_HISTOGRAM].
    set_sub_source(&lnav_data.ld_hist_source);
    lnav_data.ld_views[LNV_GRAPH].
    set_sub_source(&lnav_data.ld_graph_source);
    lnav_data.ld_views[LNV_DB].
    set_sub_source(&lnav_data.ld_db_source);

    {
	textview_curses::highlight_map_t &hm =
	    lnav_data.ld_views[LNV_LOG].get_highlights();

	hm["(sql"] = textview_curses::
		     highlighter(xpcre_compile("(?: alter | select | insert | update "
					       "| create "
					       "| from | where | order by "
					       "| group by )", PCRE_CASELESS));
	hm["(java"] = textview_curses::
		      highlighter(xpcre_compile("(?:\\w+\\.java:\\d+)"));
	hm["(xml"] = textview_curses::
		     highlighter(xpcre_compile("<(/?[^ >]+)[^>]*>"));
	hm["(stringd"] = textview_curses::
			 highlighter(xpcre_compile("\".*(?<!\\\\)\""));
	hm["(strings"] = textview_curses::
			 highlighter(xpcre_compile("\'.*(?<!\\\\)\'"));
	hm["(ip"] = textview_curses::
		    highlighter(xpcre_compile("\\d+\\.\\d+\\.\\d+\\.\\d+"));
    }

    lnav_data.ld_looping = true;
    lnav_data.ld_mode    = LNM_PAGING;
    lnav_data.ld_debug_log_name = "/dev/null"; // XXX change to /dev/null
    while ((c = getopt(argc, argv, "harsd:V")) != -1) {
	switch (c) {
	case 'h':
	    usage();
	    exit(retval);
	    break;

	case 'd':
	    lnav_data.ld_debug_log_name = optarg;
	    break;

	case 'a':
	    lnav_data.ld_flags |= LNF__ALL;
	    break;

	case 'r':
	    lnav_data.ld_flags |= LNF_ROTATED;
	    break;

	case 's':
	    lnav_data.ld_flags |= LNF_SYSLOG;
	    break;

	case 'V':
	    printf("%s\n", PACKAGE_STRING);
	    exit(0);
	    break;

	default:    
	    retval = EXIT_FAILURE;
	    break;
	}
    }

    argc -= optind;
    argv += optind;

    if (isatty(STDIN_FILENO) && argc == 0 && !(lnav_data.ld_flags & LNF__ALL)) {
	lnav_data.ld_flags |= LNF_SYSLOG;
    }

    if (lnav_data.ld_flags != 0) {
	char start_dir[FILENAME_MAX];

	if (getcwd(start_dir, sizeof(start_dir)) == NULL) {
	    perror("getcwd");
	}
	else {
	    do {
		for (lpc = 0; lpc < LNB__MAX; lpc++) {
		    if (!append_default_files((lnav_flags_t)(1L << lpc))) {
			retval = EXIT_FAILURE;
		    }
		}
	    } while (lnav_data.ld_file_names.empty() && change_to_parent_dir());

	    if (chdir(start_dir) == -1) {
		perror("chdir(start_dir)");
	    }
	}
    }

    for (lpc = 0; lpc < argc; lpc++) {
	lnav_data.ld_file_names.insert(make_pair(argv[lpc], -1));
    }

    if (!isatty(STDOUT_FILENO)) {
	fprintf(stderr, "error: stdout is not a tty.\n");
	retval = EXIT_FAILURE;
    }

    if (!isatty(STDIN_FILENO)) {
	stdin_reader = auto_ptr<piper_proc>(new piper_proc(STDIN_FILENO));
	lnav_data.ld_file_names.insert(make_pair("stdin",
						 stdin_reader->get_fd()));
	if (dup2(STDOUT_FILENO, STDIN_FILENO) == -1) {
	    perror("cannot dup stdout to stdin");
	}
    }
    
    if (lnav_data.ld_file_names.empty()) {
	fprintf(stderr, "error: no log files given/found.\n");
	retval = EXIT_FAILURE;
    }

    if (retval != EXIT_SUCCESS) {
	usage();
    }
    else {
	try {
	    set< pair<string, int> >::iterator iter;

	    for (iter = lnav_data.ld_file_names.begin();
		 iter != lnav_data.ld_file_names.end();
		 iter++) {
		logfile *lf = new logfile(iter->first, iter->second);

		lnav_data.ld_text_source.tss_files.push_back(lf);
	    }

	    guard_termios gt(STDIN_FILENO);
	    looper();
	}
	catch (line_buffer::error & e) {
	    fprintf(stderr, "error: %s\n", strerror(e.e_err));
	}
	catch (logfile::error & e) {
	    if (e.e_err != EINTR) {
		fprintf(stderr,
			"error: %s -- '%s'\n",
			strerror(e.e_err),
			e.e_filename.c_str());
	    }
	}
    }

    return retval;
}<|MERGE_RESOLUTION|>--- conflicted
+++ resolved
@@ -135,7 +135,8 @@
 
 static const int HIST_ZOOM_LEVELS = sizeof(HIST_ZOOM_VALUES) / sizeof(struct hist_level);
 
-<<<<<<< HEAD
+static bookmark_type_t BM_EXAMPLE;
+
 string dotlnav_path(const char *sub)
 {
     string retval;
@@ -151,9 +152,6 @@
 
     return retval;
 }
-=======
-static bookmark_type_t BM_EXAMPLE;
->>>>>>> a92f53ff
 
 class grep_highlighter {
 public:
